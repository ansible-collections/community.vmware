#!/usr/bin/python
# -*- coding: utf-8 -*-

# GNU General Public License v3.0+ (see LICENSES/GPL-3.0-or-later.txt or https://www.gnu.org/licenses/gpl-3.0.txt)
# SPDX-License-Identifier: GPL-3.0-or-later

from __future__ import absolute_import, division, print_function
__metaclass__ = type


DOCUMENTATION = r'''
---
module: vmware_host_custom_attributes
short_description: Manage custom attributes from VMware for the given ESXi host
description:
    - This module can be used to add, remove and update custom attributes for the given ESXi host.
author:
    - Hunter Christain (@exp-hc)
    - Hannes Ebelt (@hannesebelt)
version_added: '1.11.0'
<<<<<<< HEAD
notes:
    - Tested on vSphere 6.7, 7.0
requirements:
    - PyVmomi
=======
>>>>>>> aa319d39
options:
   esxi_hostname:
     description:
     - Name of the ESXi host to work with.
     - This is a required parameter
     required: True
     type: str
   state:
     description:
     - The action to take.
     - If set to C(present), then custom attribute is added or updated.
     - If set to C(absent), then custom attribute is removed.
     default: 'present'
     choices: ['present', 'absent']
     type: str
   attributes:
     description:
     - A list of name and value of custom attributes that needs to be manage.
     - Value of custom attribute is not required and will be ignored, if C(state) is set to C(absent).
     suboptions:
        name:
          description:
          - Name of the attribute.
          type: str
          required: True
        value:
          description:
          - Value of the attribute.
          type: str
          default: ''
     default: []
     type: list
     elements: dict
extends_documentation_fragment:
- community.vmware.vmware.documentation

'''

EXAMPLES = r'''
- name: Add ESXi host custom attributes
  community.vmware.vmware_host_custom_attributes:
    hostname: "{{ vcenter_hostname }}"
    username: "{{ vcenter_username }}"
    password: "{{ vcenter_password }}"
    esxi_hostname: host1
    state: present
    attributes:
      - name: MyAttribute
        value: MyValue
  delegate_to: localhost
  register: attributes

- name: Remove ESXi host Attribute
  community.vmware.vmware_host_custom_attributes:
    hostname: "{{ vcenter_hostname }}"
    username: "{{ vcenter_username }}"
    password: "{{ vcenter_password }}"
    esxi_hostname: host1
    state: absent
    attributes:
      - name: MyAttribute
  delegate_to: localhost
  register: attributes
'''

RETURN = r'''
custom_attributes:
    description: metadata about the ESXi host attributes
    returned: changed
    type: dict
    sample: {
        "mycustom": "my_custom_value",
        "mycustom_2": "my_custom_value_2",
        "sample_1": "sample_1_value",
        "sample_2": "sample_2_value",
        "sample_3": "sample_3_value"
    }
'''

try:
    from pyVmomi import vim
except ImportError:
    pass

from ansible.module_utils.basic import AnsibleModule
from ansible_collections.community.vmware.plugins.module_utils.vmware import PyVmomi, vmware_argument_spec


class HostAttributeManager(PyVmomi):
    def __init__(self, module):
        super(HostAttributeManager, self).__init__(module)
        self.esxi_hostname = module.params.get('esxi_hostname')
        self.host = self.find_hostsystem_by_name(self.esxi_hostname)

    def set_custom_field(self, host, user_fields):
        result_fields = dict()
        change_list = list()
        changed = False

        for field in user_fields:
            field_key = self.check_exists(field['name'])
            found = False
            field_value = field.get('value', '')

            for k, v in [(x.name, v.value) for x in self.custom_field_mgr for v in host.customValue if x.key == v.key]:
                if k == field['name']:
                    found = True
                    if v != field_value:
                        if not self.module.check_mode:
                            self.content.customFieldsManager.SetField(entity=host, key=field_key.key, value=field_value)
                            result_fields[k] = field_value
                        change_list.append(True)
            if not found and field_value != "":
                if not field_key and not self.module.check_mode:
                    field_key = self.content.customFieldsManager.AddFieldDefinition(name=field['name'], moType=vim.HostSystem)
                change_list.append(True)
                if not self.module.check_mode:
                    self.content.customFieldsManager.SetField(entity=host, key=field_key.key, value=field_value)
                result_fields[field['name']] = field_value

        if any(change_list):
            changed = True

        return {'changed': changed, 'failed': False, 'custom_attributes': result_fields}

    def remove_custom_field(self, host, user_fields):
        result_fields = dict()
        change_list = list()
        changed = False

        for field in user_fields:
            field_key = self.check_exists(field['name'])
            for k, v in [(x.name, v.value) for x in self.custom_field_mgr for v in host.customValue if x.key == v.key]:
                if k == field['name']:
                    if not self.module.check_mode:
                        self.content.customFieldsManager.RemoveCustomFieldDef(key=field_key.key)
                    change_list.append(True)

        if any(change_list):
            changed = True

        return {'changed': changed, 'failed': False, 'custom_attributes': result_fields}

    def check_exists(self, field):
        for x in self.custom_field_mgr:
            # The custom attribute should be either global (managedObjectType == None) or host specific
            if x.managedObjectType in (None, vim.HostSystem) and x.name == field:
                return x
        return False


def main():
    argument_spec = vmware_argument_spec()
    argument_spec.update(
        esxi_hostname=dict(type='str', required=True),
        state=dict(type='str', default='present',
                   choices=['absent', 'present']),
        attributes=dict(
            type='list',
            default=[],
            elements='dict',
            options=dict(
                name=dict(type='str', required=True),
                value=dict(type='str', default=''),
            )
        ),
    )

    module = AnsibleModule(
        argument_spec=argument_spec,
        supports_check_mode=True,
    )

    pyv = HostAttributeManager(module)
    results = {'changed': False, 'failed': False, 'instance': dict()}

    # Check if the virtual machine exists before continuing
    host = pyv.host

    if host:
        # host already exists
        if module.params['state'] == "present":
            results = pyv.set_custom_field(host, module.params['attributes'])
        elif module.params['state'] == "absent":
            results = pyv.remove_custom_field(host, module.params['attributes'])
        module.exit_json(**results)
    else:
        # host does not exists
        module.fail_json(msg="Unable to manage custom attributes for non-existing"
                             " host %s" % pyv.esxi_hostname)


if __name__ == '__main__':
    main()<|MERGE_RESOLUTION|>--- conflicted
+++ resolved
@@ -18,13 +18,10 @@
     - Hunter Christain (@exp-hc)
     - Hannes Ebelt (@hannesebelt)
 version_added: '1.11.0'
-<<<<<<< HEAD
 notes:
     - Tested on vSphere 6.7, 7.0
 requirements:
     - PyVmomi
-=======
->>>>>>> aa319d39
 options:
    esxi_hostname:
      description:
