--- conflicted
+++ resolved
@@ -199,13 +199,6 @@
                 replayCompatibilityIssues=[issue for issue in hc.replayCompatibilityIssues],
             )
 
-<<<<<<< HEAD
-            if hasattr(hc, 'checkpointFtSupported'):
-                hosts_capability_facts[host.name]['checkpointFtSupported'] = hc.checkpointFtSupported
-
-            if hasattr(hc, 'checkpointFtCompatibilityIssues'):
-                hosts_capability_facts[host.name]['checkpointFtCompatibilityIssues'] = [issue for issue in hc.checkpointFtCompatibilityIssues],
-=======
             # The `checkpointFtSupported` and `checkpointFtCompatibilityIssues` properties have been removed from pyvmomi 7.0.
             # The parameters can be substituted as follows.
             #   checkpointFtSupported => smpFtSupported
@@ -214,7 +207,6 @@
             # https://github.com/ansible-collections/vmware/pull/118
             hosts_capability_facts[host.name]['checkpointFtSupported'] = hosts_capability_facts[host.name]['smpFtSupported']
             hosts_capability_facts[host.name]['checkpointFtCompatibilityIssues'] = hosts_capability_facts[host.name]['smpFtCompatibilityIssues']
->>>>>>> 66ae0277
 
         return hosts_capability_facts
 
